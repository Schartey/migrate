language: go
sudo: required

go:
<<<<<<< HEAD
  - 1.9
=======
  - "1.9.x"
  - "1.10"
>>>>>>> aa21a216

env:
  - MIGRATE_TEST_CONTAINER_BOOT_TIMEOUT=60

# TODO: https://docs.docker.com/engine/installation/linux/ubuntu/    
# pre-provision with travis docker setup and pin down docker version in install step
services:
  - docker

before_cache:
  - mv $GOPATH/src/github.com/golang-migrate /tmp/golang-migrate
  - rm -rf $GOPATH/pkg/**/github.com/golang-migrate

cache:
  directories:
    - $GOPATH/src
    - $GOPATH/pkg

install:
  - make deps
  - (cd $GOPATH/src/github.com/docker/docker && git fetch --all --tags --prune && git checkout v17.05.0-ce)
  - sudo apt-get update && sudo apt-get --allow-downgrades install docker-ce=17.05.0*
  - go get github.com/mattn/goveralls 

script:
  - make test COVERAGE_DIR=/tmp/coverage

after_success:
  - mv /tmp/golang-migrate $GOPATH/src/github.com/golang-migrate
  - goveralls -service=travis-ci -coverprofile /tmp/coverage/combined.txt
  - make list-external-deps > dependency_tree.txt && cat dependency_tree.txt

before_deploy:
  - make build-cli
  - gem install --no-ri --no-rdoc fpm 
  - fpm -s dir -t deb -n migrate -v "$(git describe --tags 2>/dev/null | cut -c 2-)" --license MIT -m dhui@users.noreply.github.com --url https://github.com/golang-migrate/migrate --description='Database migrations' -a amd64 -p migrate.$(git describe --tags 2>/dev/null | cut -c 2-).deb --deb-no-default-config-files -f -C cli/build migrate.linux-amd64=/usr/bin/migrate

deploy:
  - provider: releases
    api_key:
      secure: hWH1HLPpzpfA8pXQ93T1qKQVFSpQp0as/JLQ7D91jHuJ8p+RxVeqblDrR6HQY/95R/nyiE9GJmvUolSuw5h449LSrGxPtVWhdh6EnkxlQHlen5XeMhVjRjFV0sE9qGe8v7uAkiTfRO61ktTWHrEAvw5qpyqnNISodmZS78XIasPODQbNlzwINhWhDTHIjXGb4FpizYaL3OGCanrxfR9fQyCaqKGGBjRq3Mfq8U6Yd4mApmsE+uJxgaZV8K5zBqpkSzQRWhcVGNL5DuLsU3gfSJOo7kZeA2G71SHffH577dBoqtCZ4VFv169CoUZehLWCb+7XKJZmHXVujCURATSySLGUOPc6EoLFAn3YtsCA04mS4bZVo5FZPWVwfhjmkhtDR4f6wscKp7r1HsFHSOgm59QfETQdrn4MnZ44H2Jd39axqndn5DvK9EcZVjPHynOPnueXP2u6mTuUgh2VyyWBCDO3CNo0fGlo7VJI69IkIWNSD87K9cHZWYMClyKZkUzS+PmRAhHRYbVd+9ZjKOmnU36kUHNDG/ft1D4ogsY+rhVtXB4lgWDM5adri+EIScYdYnB1/pQexLBigcJY9uE7nQTR0U6QgVNYvun7uRNs40E0c4voSfmPdFO0FlOD2y1oQhnaXfWLbu9nMcTcs4RFGrcC7NzkUN4/WjG8s285V6w=
    skip_cleanup: true
    on:
      go: "1.10"
      repo: golang-migrate/migrate
      tags: true
    file:
      - cli/build/migrate.linux-amd64.tar.gz
      - cli/build/migrate.darwin-amd64.tar.gz
      - cli/build/migrate.windows-amd64.exe.tar.gz
      - cli/build/sha256sum.txt
      - dependency_tree.txt
  - provider: packagecloud
    repository: migrate
    username: golang-migrate
    token:
      secure: aICwu3gJ1sJ1QVCD3elpg+Jxzt4P+Zj1uoh5f0sOwnjDNIZ4FwUT1cMrWloP8P2KD0iyCOawuZER27o/kQ21oX2OxHvQbYPReA2znLm7lHzCmypAAOHPxpgnQ4rMGHHJXd+OsxtdclGs67c+EbdBfoRRbK400Qz/vjPJEDeH4mh02ZHC2nw4Nk/wV4jjBIkIt9dGEx6NgOA17FCMa3MaPHlHeFIzU7IfTlDHbS0mCCYbg/wafWBWcbGqtZLWAYtJDmfjrAStmDLdAX5J5PsB7taGSGPZHmPmpGoVgrKt/tb9Xz1rFBGslTpGROOiO4CiMAvkEKFn8mxrBGjfSBqp7Dp3eeSalKXB1DJAbEXx2sEbMcvmnoR9o43meaAn+ZRts8lRL8S/skBloe6Nk8bx3NlJCGB9WPK1G56b7c/fZnJxQbrCw6hxDfbZwm8S2YPviFTo/z1BfZDhRsL74reKsN2kgnGo2W/k38vvzIpsssQ9DHN1b0TLCxolCNPtQ7oHcQ1ohcjP2UgYXk0FhqDoL+9LQva/DU4N9sKH0UbAaqsMVSErLeG8A4aauuFcVrWRBaDYyTag4dQqzTulEy7iru2kDDIBgSQ1gMW/yoBOIPK4oi6MtbTf1X39fzXFLS1cDd3LW61yAu3YrbjAetpfx2frIvrRAiL9TxWA1gnrs5o=
    dist: ubuntu/xenial
    package_glob: '*.deb'
    skip_cleanup: true
    on:
      go: "1.10"
      repo: golang-migrate/migrate
      tags: true<|MERGE_RESOLUTION|>--- conflicted
+++ resolved
@@ -2,12 +2,8 @@
 sudo: required
 
 go:
-<<<<<<< HEAD
-  - 1.9
-=======
   - "1.9.x"
   - "1.10"
->>>>>>> aa21a216
 
 env:
   - MIGRATE_TEST_CONTAINER_BOOT_TIMEOUT=60
